--- conflicted
+++ resolved
@@ -25,12 +25,11 @@
 import tempfile
 import time
 
-<<<<<<< HEAD
 from io import BytesIO
 from systemimage.helpers import chdir
-=======
+
+
 logger = logging.getLogger(__name__)
->>>>>>> 50a9c11b
 
 
 def expand_path(path, base="/"):
